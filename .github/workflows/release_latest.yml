--- conflicted
+++ resolved
@@ -25,12 +25,7 @@
 
   call-docker-build:
     name: Build
-<<<<<<< HEAD
     uses: ./.github/workflows/docker_build_push.yml
-=======
-    uses: CruGlobal/.github/.github/workflows/docker-build.yml@main
-    # needs: [call-bump-version]
->>>>>>> cece03bd
     secrets:
       DOCKER_USERNAME: ${{ vars.DOCKER_USERNAME }}
       DOCKER_PASSWORD: ${{ secrets.DOCKER_PASSWORD }}
